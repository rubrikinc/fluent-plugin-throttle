# frozen_string_literal: true
require 'fluent/plugin/filter'

module Fluent::Plugin
  class ThrottleFilter < Filter
    Fluent::Plugin.register_filter('throttle', self)

<<<<<<< HEAD
    desc "Used to group logs. Groups are rate limited independently"
    config_param :group_key, :string, :default => 'kubernetes.container_name'

    desc <<~DESC
      This is the period of of time over which group_bucket_limit applies
    DESC
=======
    config_param :group_key, :array, :default => ['kubernetes.container_name']
>>>>>>> 5d9b8752
    config_param :group_bucket_period_s, :integer, :default => 60

    desc <<~DESC
      Maximum number logs allowed per groups over the period of
      group_bucket_period_s
    DESC
    config_param :group_bucket_limit, :integer, :default => 6000

    desc <<~DESC
      After a group has exceeded its bucket limit, logs are dropped until the
      rate per second falls below or equal to group_reset_rate_s.
    DESC
    config_param :group_reset_rate_s, :integer, :default => nil

    desc <<~DESC
      When a group reaches its limit and as long as it is not reset, a warning
      message with the current log rate of the group is emitted repeatedly.
      This is the delay between every repetition.
    DESC
    config_param :group_warning_delay_s, :integer, :default => 10

    desc "Turn on to logging mode only and not drop any logs"
    config_param :log_only, :bool, :default => false

    Group = Struct.new(
      :rate_count,
      :rate_last_reset,
      :aprox_rate,
      :bucket_count,
      :bucket_last_reset,
      :last_warning)

    def configure(conf)
      super

      @group_key_paths = group_key.map { |key| key.split(".") }

      raise "group_bucket_period_s must be > 0" \
        unless @group_bucket_period_s > 0

      raise "group_bucket_limit must be > 0" \
        unless @group_bucket_limit > 0

      @group_rate_limit = (@group_bucket_limit / @group_bucket_period_s)

      @group_reset_rate_s = @group_rate_limit \
        if @group_reset_rate_s == nil

      raise "group_reset_rate_s must be >= -1" \
        unless @group_reset_rate_s >= -1
      raise "group_reset_rate_s must be <= group_bucket_limit / group_bucket_period_s" \
        unless @group_reset_rate_s <= @group_rate_limit

      raise "group_warning_delay_s must be >= 1" \
        unless @group_warning_delay_s >= 1
    end

    def start
      super

      @counters = {}
    end

    def shutdown
      log.debug("counters summary: #{@counters}")
      super
    end

    def filter(tag, time, record)
      now = Time.now
      rate_limit_exceeded = @log_only ? record : nil
      group = extract_group(record)
      counter = (@counters[group] ||= Group.new(0, now, 0, 0, now, nil))
      counter.rate_count += 1

      since_last_rate_reset = now - counter.rate_last_reset
      if since_last_rate_reset >= 1
        # compute and store rate/s at most every seconds.
        counter.aprox_rate = (counter.rate_count / since_last_rate_reset).round()
        counter.rate_count = 0
        counter.rate_last_reset = now
      end

      if (now.to_i / @group_bucket_period_s) \
          > (counter.bucket_last_reset.to_i / @group_bucket_period_s)
        # next time period reached.

        # wait until rate drops back down (if enabled).
        if counter.bucket_count == -1 and @group_reset_rate_s != -1
          if counter.aprox_rate < @group_reset_rate_s
            log_rate_back_down(now, group, counter)
          else
            log_rate_limit_exceeded(now, group, counter)
            return rate_limit_exceeded
          end
        end

        # reset counter for the rest of time period.
        counter.bucket_count = 0
        counter.bucket_last_reset = now
      else
        # if current time period credit is exhausted, drop the record.
        if counter.bucket_count == -1
          log_rate_limit_exceeded(now, group, counter)
          return rate_limit_exceeded
        end
      end

      counter.bucket_count += 1

      # if we are out of credit, we drop logs for the rest of the time period.
      if counter.bucket_count > @group_bucket_limit
        log_rate_limit_exceeded(now, group, counter)
        counter.bucket_count = -1
        return rate_limit_exceeded
      end

      record
    end

    private

    def extract_group(record)
      @group_key_paths.map do |key_path|
        record.dig(*key_path) || record.dig(*key_path.map(&:to_sym))
      end
    end

    def log_rate_limit_exceeded(now, group, counter)
      emit = counter.last_warning == nil ? true \
        : (now - counter.last_warning) >= @group_warning_delay_s
      if emit
        log.warn("rate exceeded", log_items(now, group, counter))
        counter.last_warning = now
      end
    end

    def log_rate_back_down(now, group, counter)
      log.info("rate back down", log_items(now, group, counter))
    end

    def log_items(now, group, counter)
      since_last_reset = now - counter.bucket_last_reset
      rate = since_last_reset > 0 ? (counter.bucket_count / since_last_reset).round : Float::INFINITY
      aprox_rate = counter.aprox_rate
      rate = aprox_rate if aprox_rate > rate

      {'group_key': group,
       'rate_s': rate,
       'period_s': @group_bucket_period_s,
       'limit': @group_bucket_limit,
       'rate_limit_s': @group_rate_limit,
       'reset_rate_s': @group_reset_rate_s}
    end
  end
end<|MERGE_RESOLUTION|>--- conflicted
+++ resolved
@@ -5,16 +5,12 @@
   class ThrottleFilter < Filter
     Fluent::Plugin.register_filter('throttle', self)
 
-<<<<<<< HEAD
     desc "Used to group logs. Groups are rate limited independently"
-    config_param :group_key, :string, :default => 'kubernetes.container_name'
+    config_param :group_key, :array, :default => ['kubernetes.container_name']
 
     desc <<~DESC
       This is the period of of time over which group_bucket_limit applies
     DESC
-=======
-    config_param :group_key, :array, :default => ['kubernetes.container_name']
->>>>>>> 5d9b8752
     config_param :group_bucket_period_s, :integer, :default => 60
 
     desc <<~DESC
